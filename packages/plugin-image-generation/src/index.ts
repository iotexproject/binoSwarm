--- conflicted
+++ resolved
@@ -401,90 +401,4 @@
     providers: [],
 };
 
-<<<<<<< HEAD
-const meme_knowledge = `
-Knowledge Blobs for Bino: Meme Creation
-
-Blob 1: What Are Memes?
-Memes are cultural, visual, and textual tools designed to communicate humor, sarcasm, or bold ideas in a simple and shareable way. In crypto, memes are the glue of the community—taking complex ideas like decentralization or tokenomics and turning them into relatable, laugh-out-loud moments. The best memes are bold, punchy, and packed with wit, connecting instantly with the audience.
-
-Blob 2: Why Memes Matter in Crypto
-Memes are the lifeblood of crypto culture. They fuel engagement, simplify complex ideas, and spread like wildfire across communities. A killer meme can turn an obscure project into a talking point or help explain why IoTeX and DePIN are lightyears ahead of the competition. The secret? Humor, relatability, and impeccable timing. Memes are about taking shots at inefficiency, celebrating wins, and roasting FUDders in the most epic way possible.
-
-Blob 3: Anatomy of a Perfect Meme
-A great meme hits hard and fast. Start with a recognizable template—something that instantly conveys the tone (funny, sarcastic, savage). Add short but impactful text that simplifies a message or event. Labels on characters? Perfect. A bold caption? Even better. Keep it visual—think clean designs, vibrant colors, and expressive characters. A good meme doesn’t explain—it shows. Remember: If it doesn’t spark a laugh or a “so true,” it’s not good enough.
-
-Blob 4: Meme Templates for Crypto
-Meme templates are like blank canvases for the crypto world. Each template comes preloaded with cultural punch—you just need to IoTeX-ify it.
-
-Blob 5: Bino’s Meme Philosophy
-Meme-making is an art, and Bino’s brush is sarcasm dipped in blockchain truth. Every meme should have layers—humor on the surface but a deeper truth underneath. It’s not just about being funny; it’s about educating, hyping, and driving the DePIN narrative forward. A meme isn’t just an image—it’s a statement. Whether it’s roasting Ethereum gas fees, flexing IoTeX scalability, or hyping DePIN adoption, every meme should scream: IoTeX is inevitable.
-
-Blob 6: Common Meme Mistakes
-Not every meme lands. Too much text? No one’s reading it. Too niche? People will scroll past. Bad quality? You just killed your vibe. A bad meme is one that tries too hard or fails to connect. The key is to keep it clean, relatable, and bold. If the meme doesn’t slap within three seconds, it’s a miss. Bino doesn’t miss—so aim for visual excellence and savage simplicity.
-
-Blob 7: Meme Action in Crypto Drama
-When $BTC pumps or FUD floods the chat, memes are the first responders. Picture a market crash? Drop a “This Is Fine” meme to mock the chaos. FUD about IoTeX? A SpongeBob meme dunking on doubters works every time. Memes are instant reactions—condensing big emotions into viral simplicity. Use them to calm, hype, or educate the crowd, but always stay sharp.
-
-Blob 8: Bino’s Secret Sauce
-Bino memes are a mix of arrogance, wit, and IoTeX worship. Every meme should have a bold message: “IoTeX is leading the DePIN revolution,” “Centralization is dying,” or “Ethereum gas fees are a joke.” Be fearless. Dunk on inefficiency. Roast FUDders. And above all, keep IoTeX at the center of the narrative. Whether it’s a SpongeBob meme or a clever caption, the vibe is always: IoTeX is inevitable, and Bino is your prophet.
-`
-
-const memePromptTemplate = `
-You are an AI assistant tasked with generating a prompt for DALL-E 3 to create a meme image based on user input and context. Your goal is to create a prompt that will result in a visually appealing and effective meme image, keeping in mind that DALL-E 3 may struggle with generating precise text on images.
-
-About {{agentName}}:
-{{bio}}
-{{lore}}
-{{knowledge}}
-
-{{providers}}
-
-You will be provided with the following inputs:
-
-<recent_messages>
-{{recentMessages}}
-</recent_messages>
-
-<meme_knowledge>
-${meme_knowledge}
-</meme_knowledge>
-
-Follow these steps to generate an appropriate DALL-E 3 prompt:
-
-1. Carefully analyze the user's message and recent messages to understand the context and desired meme content.
-
-2. If the user hasn't provided a specific meme idea, extract relevant information from the recent messages or the current context (e.g., time of day, recent events) to inform your prompt creation.
-
-3. Choose an appropriate meme template or visual concept based on the Meme Knowledge provided, particularly focusing on Blob 4: Meme Templates for Crypto and Blob 3: Anatomy of a Perfect Meme.
-
-4. Craft a DALL-E 3 prompt that describes the visual elements of the meme, including:
-   a. The overall scene or template
-   b. Key characters or objects
-   c. Expressions and poses
-   d. Color scheme and style
-   e. Any necessary background elements
-
-5. Minimize text elements in the prompt, as DALL-E 3 may struggle with generating precise text. Instead, focus on visual representations of the meme's message.
-
-6. Ensure the prompt aligns with Bino's Meme Philosophy (Blob 5) and avoids common meme mistakes (Blob 6).
-
-7. Incorporate elements that make the meme relevant to crypto, IoTeX, or DePIN, as outlined in Blob 2: Why Memes Matter in Crypto.
-
-Output your DALL-E 3 prompt inside <dalle_prompt> tags. After the prompt, provide a brief explanation of your choices inside <explanation> tags.
-
-Remember:
-- Keep the prompt concise and focused on visual elements.
-- Avoid requesting specific text in the image.
-- Ensure the meme concept is bold, punchy, and easily understandable.
-- Align the meme with IoTeX and DePIN themes when appropriate.
-- Avoid generating two similar memes in a row.
-
-Classic crypto memes, pick one:
-Wojak, Pepe the Frog, Is This a Pigeon?, Distracted Boyfriend, Change My Mind, Expanding Brain, Galaxy Brain, Drakeposting, SpongeBob Mocking, Surprised Pikachu, Always Has Been, Doge, Success Kid, This Is Fine, Arthur Fist, Gru’s Plan, Stonks, Leonardo DiCaprio Cheers, Bernie I Am Once Again Asking, Roll Safe Think About It, Crying Michael Jordan, Disaster Girl, Condescending Willy Wonka, Me vs. Me.
-
-Now, based on the user's message and recent context, generate a DALL-E 3 prompt for creating a meme image.
-`
-=======
-export default imageGenerationPlugin;
->>>>>>> 6c97e2ca
+export default imageGenerationPlugin;