--- conflicted
+++ resolved
@@ -67,15 +67,6 @@
             state = await runtime.updateRecentMessageState(state);
         }
         try {
-<<<<<<< HEAD
-            if (callback) {
-                callback({
-                    text: "Collecting data from Quicksilver...",
-                });
-            }
-
-=======
->>>>>>> 060d126f
             const forecastAnalysis = await askQuickSilver(message.content.text);
             const adaptedResponse = await adaptQSResponse(
                 state,
