import { Service } from "@ai16z/eliza";
import {
    IAgentRuntime,
    ITranscriptionService,
    Media,
    ServiceType,
    IVideoService,
} from "@ai16z/eliza";
import { stringToUuid } from "@ai16z/eliza";
import ffmpeg from "fluent-ffmpeg";
import fs from "fs";
import path from "path";
import { tmpdir } from "os";
import youtubeDl from "youtube-dl-exec";

<<<<<<< HEAD
export class VideoService extends Service {
=======
export class VideoService extends Service implements IVideoService {
>>>>>>> 34119d7b
    static serviceType: ServiceType = ServiceType.VIDEO;
    private cacheKey = "content/video";
    private dataDir = "./content_cache";

    private queue: string[] = [];
    private processing: boolean = false;

    constructor() {
        super();
        this.ensureDataDirectoryExists();
<<<<<<< HEAD
=======
    }

    getInstance(): IVideoService {
        return VideoService.getInstance();
>>>>>>> 34119d7b
    }

    async initialize(_runtime: IAgentRuntime): Promise<void> {}

    private ensureDataDirectoryExists() {
        if (!fs.existsSync(this.dataDir)) {
            fs.mkdirSync(this.dataDir);
        }
    }

    public isVideoUrl(url: string): boolean {
        return (
            url.includes("youtube.com") ||
            url.includes("youtu.be") ||
            url.includes("vimeo.com")
        );
    }

    public async downloadMedia(url: string): Promise<string> {
        const videoId = this.getVideoId(url);
        const outputFile = path.join(this.dataDir, `${videoId}.mp4`);

        // if it already exists, return it
        if (fs.existsSync(outputFile)) {
            return outputFile;
        }

        try {
            await youtubeDl(url, {
                verbose: true,
                output: outputFile,
                writeInfoJson: true,
            });
            return outputFile;
        } catch (error) {
            console.error("Error downloading media:", error);
            throw new Error("Failed to download media");
        }
    }

    public async downloadVideo(videoInfo: any): Promise<string> {
        const videoId = this.getVideoId(videoInfo.webpage_url);
        const outputFile = path.join(this.dataDir, `${videoId}.mp4`);

        // if it already exists, return it
        if (fs.existsSync(outputFile)) {
            return outputFile;
        }

        try {
            await youtubeDl(videoInfo.webpage_url, {
                verbose: true,
                output: outputFile,
                format: "bestvideo[ext=mp4]+bestaudio[ext=m4a]/best[ext=mp4]/best",
                writeInfoJson: true,
            });
            return outputFile;
        } catch (error) {
            console.error("Error downloading video:", error);
            throw new Error("Failed to download video");
        }
    }

    public async processVideo(
        url: string,
        runtime: IAgentRuntime
    ): Promise<Media> {
        this.queue.push(url);
        this.processQueue(runtime);

        return new Promise((resolve, reject) => {
            const checkQueue = async () => {
                const index = this.queue.indexOf(url);
                if (index !== -1) {
                    setTimeout(checkQueue, 100);
                } else {
                    try {
                        const result = await this.processVideoFromUrl(
                            url,
                            runtime
                        );
                        resolve(result);
                    } catch (error) {
                        reject(error);
                    }
                }
            };
            checkQueue();
        });
    }

    private async processQueue(runtime): Promise<void> {
        if (this.processing || this.queue.length === 0) {
            return;
        }

        this.processing = true;

        while (this.queue.length > 0) {
            const url = this.queue.shift()!;
            await this.processVideoFromUrl(url, runtime);
        }

        this.processing = false;
    }

    private async processVideoFromUrl(
        url: string,
        runtime: IAgentRuntime
    ): Promise<Media> {
        const videoId =
            url.match(
                /(?:youtu\.be\/|youtube\.com(?:\/embed\/|\/v\/|\/watch\?v=|\/watch\?.+&v=))([^\/&?]+)/ // eslint-disable-line
            )?.[1] || "";
        const videoUuid = this.getVideoId(videoId);
        const cacheKey = `${this.cacheKey}/${videoUuid}`;

        const cached = await runtime.cacheManager.get<Media>(cacheKey);

        if (cached) {
            console.log("Returning cached video file");
            return cached;
        }

        console.log("Cache miss, processing video");
        console.log("Fetching video info");
        const videoInfo = await this.fetchVideoInfo(url);
        console.log("Getting transcript");
        const transcript = await this.getTranscript(url, videoInfo, runtime);

        const result: Media = {
            id: videoUuid,
            url: url,
            title: videoInfo.title,
            source: videoInfo.channel,
            description: videoInfo.description,
            text: transcript,
        };

        await runtime.cacheManager.set(cacheKey, result);

        return result;
    }

    private getVideoId(url: string): string {
        return stringToUuid(url);
    }

    async fetchVideoInfo(url: string): Promise<any> {
        if (url.endsWith(".mp4") || url.includes(".mp4?")) {
            try {
                const response = await fetch(url);
                if (response.ok) {
                    // If the URL is a direct link to an MP4 file, return a simplified video info object
                    return {
                        title: path.basename(url),
                        description: "",
                        channel: "",
                    };
                }
            } catch (error) {
                console.error("Error downloading MP4 file:", error);
                // Fall back to using youtube-dl if direct download fails
            }
        }

        try {
            const result = await youtubeDl(url, {
                dumpJson: true,
                verbose: true,
                callHome: false,
                noCheckCertificates: true,
                preferFreeFormats: true,
                youtubeSkipDashManifest: true,
                writeSub: true,
                writeAutoSub: true,
                subLang: "en",
                skipDownload: true,
            });
            return result;
        } catch (error) {
            console.error("Error fetching video info:", error);
            throw new Error("Failed to fetch video information");
        }
    }

    private async getTranscript(
        url: string,
        videoInfo: any,
        runtime: IAgentRuntime
    ): Promise<string> {
        console.log("Getting transcript");
        try {
            // Check for manual subtitles
            if (videoInfo.subtitles && videoInfo.subtitles.en) {
                console.log("Manual subtitles found");
                const srtContent = await this.downloadSRT(
                    videoInfo.subtitles.en[0].url
                );
                return this.parseSRT(srtContent);
            }

            // Check for automatic captions
            if (
                videoInfo.automatic_captions &&
                videoInfo.automatic_captions.en
            ) {
                console.log("Automatic captions found");
                const captionUrl = videoInfo.automatic_captions.en[0].url;
                const captionContent = await this.downloadCaption(captionUrl);
                return this.parseCaption(captionContent);
            }

            // Check if it's a music video
            if (
                videoInfo.categories &&
                videoInfo.categories.includes("Music")
            ) {
                console.log("Music video detected, no lyrics available");
                return "No lyrics available.";
            }

            // Fall back to audio transcription
            console.log(
                "No captions found, falling back to audio transcription"
            );
            return this.transcribeAudio(url, runtime);
        } catch (error) {
            console.error("Error in getTranscript:", error);
            throw error;
        }
    }

    private async downloadCaption(url: string): Promise<string> {
        console.log("Downloading caption from:", url);
        const response = await fetch(url);
        if (!response.ok) {
            throw new Error(
                `Failed to download caption: ${response.statusText}`
            );
        }
        return await response.text();
    }

    private parseCaption(captionContent: string): string {
        console.log("Parsing caption");
        try {
            const jsonContent = JSON.parse(captionContent);
            if (jsonContent.events) {
                return jsonContent.events
                    .filter((event) => event.segs)
                    .map((event) => event.segs.map((seg) => seg.utf8).join(""))
                    .join("")
                    .replace("\n", " ");
            } else {
                console.error("Unexpected caption format:", jsonContent);
                return "Error: Unable to parse captions";
            }
        } catch (error) {
            console.error("Error parsing caption:", error);
            return "Error: Unable to parse captions";
        }
    }

    private parseSRT(srtContent: string): string {
        // Simple SRT parser (replace with a more robust solution if needed)
        return srtContent
            .split("\n\n")
            .map((block) => block.split("\n").slice(2).join(" "))
            .join(" ");
    }

    private async downloadSRT(url: string): Promise<string> {
        console.log("downloadSRT");
        const response = await fetch(url);
        return await response.text();
    }

    async transcribeAudio(
        url: string,
        runtime: IAgentRuntime
    ): Promise<string> {
        console.log("Preparing audio for transcription...");
        const mp4FilePath = path.join(
            this.dataDir,
            `${this.getVideoId(url)}.mp4`
        );

        const mp3FilePath = path.join(
            this.dataDir,
            `${this.getVideoId(url)}.mp3`
        );

        if (!fs.existsSync(mp3FilePath)) {
            if (fs.existsSync(mp4FilePath)) {
                console.log("MP4 file found. Converting to MP3...");
                await this.convertMp4ToMp3(mp4FilePath, mp3FilePath);
            } else {
                console.log("Downloading audio...");
                await this.downloadAudio(url, mp3FilePath);
            }
        }

        console.log(`Audio prepared at ${mp3FilePath}`);

        const audioBuffer = fs.readFileSync(mp3FilePath);
        console.log(`Audio file size: ${audioBuffer.length} bytes`);

        console.log("Starting transcription...");
        const startTime = Date.now();
        const transcriptionService = runtime.getService<ITranscriptionService>(
            ServiceType.TRANSCRIPTION
        );

        if (!transcriptionService) {
            throw new Error("Transcription service not found");
        }

        const transcript = await transcriptionService.transcribe(audioBuffer);

        const endTime = Date.now();
        console.log(
            `Transcription completed in ${(endTime - startTime) / 1000} seconds`
        );

        // Don't delete the MP3 file as it might be needed for future use
        return transcript || "Transcription failed";
    }

    private async convertMp4ToMp3(
        inputPath: string,
        outputPath: string
    ): Promise<void> {
        return new Promise((resolve, reject) => {
            ffmpeg(inputPath)
                .output(outputPath)
                .noVideo()
                .audioCodec("libmp3lame")
                .on("end", () => {
                    console.log("Conversion to MP3 complete");
                    resolve();
                })
                .on("error", (err) => {
                    console.error("Error converting to MP3:", err);
                    reject(err);
                })
                .run();
        });
    }

    private async downloadAudio(
        url: string,
        outputFile: string
    ): Promise<string> {
        console.log("Downloading audio");
        outputFile =
            outputFile ??
            path.join(this.dataDir, `${this.getVideoId(url)}.mp3`);

        try {
            if (url.endsWith(".mp4") || url.includes(".mp4?")) {
                console.log(
                    "Direct MP4 file detected, downloading and converting to MP3"
                );
                const tempMp4File = path.join(
                    tmpdir(),
                    `${this.getVideoId(url)}.mp4`
                );
                const response = await fetch(url);
                const arrayBuffer = await response.arrayBuffer();
                const buffer = Buffer.from(arrayBuffer);
                fs.writeFileSync(tempMp4File, buffer);

                await new Promise<void>((resolve, reject) => {
                    ffmpeg(tempMp4File)
                        .output(outputFile)
                        .noVideo()
                        .audioCodec("libmp3lame")
                        .on("end", () => {
                            fs.unlinkSync(tempMp4File);
                            resolve();
                        })
                        .on("error", (err) => {
                            reject(err);
                        })
                        .run();
                });
            } else {
                console.log(
                    "YouTube video detected, downloading audio with youtube-dl"
                );
                await youtubeDl(url, {
                    verbose: true,
                    extractAudio: true,
                    audioFormat: "mp3",
                    output: outputFile,
                    writeInfoJson: true,
                });
            }
            return outputFile;
        } catch (error) {
            console.error("Error downloading audio:", error);
            throw new Error("Failed to download audio");
        }
    }
}<|MERGE_RESOLUTION|>--- conflicted
+++ resolved
@@ -13,11 +13,7 @@
 import { tmpdir } from "os";
 import youtubeDl from "youtube-dl-exec";
 
-<<<<<<< HEAD
-export class VideoService extends Service {
-=======
 export class VideoService extends Service implements IVideoService {
->>>>>>> 34119d7b
     static serviceType: ServiceType = ServiceType.VIDEO;
     private cacheKey = "content/video";
     private dataDir = "./content_cache";
@@ -28,13 +24,10 @@
     constructor() {
         super();
         this.ensureDataDirectoryExists();
-<<<<<<< HEAD
-=======
     }
 
     getInstance(): IVideoService {
         return VideoService.getInstance();
->>>>>>> 34119d7b
     }
 
     async initialize(_runtime: IAgentRuntime): Promise<void> {}
