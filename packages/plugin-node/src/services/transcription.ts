import {
    elizaLogger,
    IAgentRuntime,
    ITranscriptionService,
    settings,
    TranscriptionProvider,
} from "@elizaos/core";
import { Service, ServiceType } from "@elizaos/core";
import { exec } from "child_process";
import { File } from "formdata-node";
import fs from "fs";
import { nodewhisper } from "nodejs-whisper";
import OpenAI from "openai"; // todo, can probably move this to model provider or whateer
import os from "os";
import path from "path";
import { fileURLToPath } from "url";
import { promisify } from "util";
import { createClient, DeepgramClient } from "@deepgram/sdk";

// const __dirname = path.dirname(new URL(import.meta.url).pathname); #compatibility issues with windows
const __filename = fileURLToPath(import.meta.url);
const __dirname = path.dirname(__filename);

const execAsync = promisify(exec);

export class TranscriptionService
    extends Service
    implements ITranscriptionService
{
    private runtime: IAgentRuntime | null = null;
    static serviceType: ServiceType = ServiceType.TRANSCRIPTION;
    private CONTENT_CACHE_DIR: string;
    private DEBUG_AUDIO_DIR: string;
    private TARGET_SAMPLE_RATE = 16000; // Common sample rate for speech recognition
    private isCudaAvailable: boolean = false;
    private transcriptionProvider: TranscriptionProvider;
    private deepgram: DeepgramClient | null = null;
    private openai: OpenAI | null = null;
<<<<<<< HEAD
    private deepgram?: DeepgramClient;
    private preferredProvider?: string; // "deepgram", "openai", "local"
=======
>>>>>>> 41b83b93

    private queue: { audioBuffer: ArrayBuffer; resolve: Function }[] = [];
    private processing: boolean = false;

    async initialize(_runtime: IAgentRuntime): Promise<void> {
        this.runtime = _runtime;

<<<<<<< HEAD
        /**
         *  We set preferredProvider only if TRANSCRIPTION_PROVIDER is defined.
         *  The old logic remains in place (Deepgram > OpenAI > Local) for those
         *  who haven't configured TRANSCRIPTION_PROVIDER yet.
         *  This way, existing users relying on Deepgram without updating .env
         *  won't have their workflow broken.
         */
        const provider = this.runtime.getSetting("TRANSCRIPTION_PROVIDER");
        if (provider) {
            this.preferredProvider = provider; // "deepgram", "openai", "local" ...
        }

        const deepgramKey = this.runtime.getSetting("DEEPGRAM_API_KEY");
        this.deepgram = deepgramKey ? createClient(deepgramKey) : null;

        const openaiKey = this.runtime.getSetting("OPENAI_API_KEY");
        this.openai = openaiKey
            ? new OpenAI({
                apiKey: openaiKey,
            })
            : null;
=======
        let transcriptionProvider = TranscriptionProvider.Local;

        switch (this.runtime.character.settings.transcription) {
            case TranscriptionProvider.Deepgram: {
                const deepgramKey = this.runtime.getSetting("DEEPGRAM_API_KEY");
                if (deepgramKey) {
                    this.deepgram = createClient(deepgramKey);
                    transcriptionProvider = TranscriptionProvider.Deepgram;
                }
                break;
            }
            case TranscriptionProvider.OpenAI: {
                const openAIKey = this.runtime.getSetting("OPENAI_API_KEY");
                if (openAIKey) {
                    this.openai = new OpenAI({
                        apiKey: openAIKey,
                    });
                    transcriptionProvider = TranscriptionProvider.OpenAI;
                }
                break;
            }
        }
        this.transcriptionProvider = transcriptionProvider;
>>>>>>> 41b83b93
    }

    constructor() {
        super();
        const rootDir = path.resolve(__dirname, "../../");
        this.CONTENT_CACHE_DIR = path.join(rootDir, "content_cache");
        this.DEBUG_AUDIO_DIR = path.join(rootDir, "debug_audio");
        this.ensureCacheDirectoryExists();
        this.ensureDebugDirectoryExists();
        // TODO: It'd be nice to handle this more gracefully, but we can do local transcription for now
        // TODO: remove the runtime from here, use it when called
        // if (runtime.getSetting("OPENAI_API_KEY")) {
        //     this.openai = new OpenAI({
        //         apiKey: runtime.getSetting("OPENAI_API_KEY"),
        //     });
        // } else {
        //     this.detectCuda();
        // }
    }

    private ensureCacheDirectoryExists() {
        if (!fs.existsSync(this.CONTENT_CACHE_DIR)) {
            fs.mkdirSync(this.CONTENT_CACHE_DIR, { recursive: true });
        }
    }

    private ensureDebugDirectoryExists() {
        if (!fs.existsSync(this.DEBUG_AUDIO_DIR)) {
            fs.mkdirSync(this.DEBUG_AUDIO_DIR, { recursive: true });
        }
    }

    private detectCuda() {
        const platform = os.platform();
        if (platform === "linux") {
            try {
                fs.accessSync("/usr/local/cuda/bin/nvcc", fs.constants.X_OK);
                this.isCudaAvailable = true;
                console.log(
                    "CUDA detected. Transcription will use CUDA acceleration."
                );
                // eslint-disable-next-line
            } catch (_error) {
                console.log(
                    "CUDA not detected. Transcription will run on CPU."
                );
            }
        } else if (platform === "win32") {
            const cudaPath = path.join(
                settings.CUDA_PATH ||
                "C:\\Program Files\\NVIDIA GPU Computing Toolkit\\CUDA\\v11.0",
                "bin",
                "nvcc.exe"
            );
            if (fs.existsSync(cudaPath)) {
                this.isCudaAvailable = true;
                console.log(
                    "CUDA detected. Transcription will use CUDA acceleration."
                );
            } else {
                console.log(
                    "CUDA not detected. Transcription will run on CPU."
                );
            }
        } else {
            console.log(
                "CUDA not supported on this platform. Transcription will run on CPU."
            );
        }
    }

    private async convertAudio(inputBuffer: ArrayBuffer): Promise<Buffer> {
        const inputPath = path.join(
            this.CONTENT_CACHE_DIR,
            `input_${Date.now()}.wav`
        );
        const outputPath = path.join(
            this.CONTENT_CACHE_DIR,
            `output_${Date.now()}.wav`
        );

        fs.writeFileSync(inputPath, Buffer.from(inputBuffer));

        try {
            const { stdout } = await execAsync(
                `ffprobe -v error -show_entries stream=codec_name,sample_rate,channels -of json "${inputPath}"`
            );
            const probeResult = JSON.parse(stdout);
            const stream = probeResult.streams[0];

            elizaLogger.log("Input audio info:", stream);

            let ffmpegCommand = `ffmpeg -i "${inputPath}" -ar ${this.TARGET_SAMPLE_RATE} -ac 1`;

            if (stream.codec_name === "pcm_f32le") {
                ffmpegCommand += " -acodec pcm_s16le";
            }

            ffmpegCommand += ` "${outputPath}"`;

            elizaLogger.log("FFmpeg command:", ffmpegCommand);

            await execAsync(ffmpegCommand);

            const convertedBuffer = fs.readFileSync(outputPath);
            fs.unlinkSync(inputPath);
            fs.unlinkSync(outputPath);
            return convertedBuffer;
        } catch (error) {
            elizaLogger.error("Error converting audio:", error);
            throw error;
        }
    }

    private async saveDebugAudio(audioBuffer: ArrayBuffer, prefix: string) {
        this.ensureDebugDirectoryExists();

        const filename = `${prefix}_${Date.now()}.wav`;
        const filePath = path.join(this.DEBUG_AUDIO_DIR, filename);

        fs.writeFileSync(filePath, Buffer.from(audioBuffer));
        elizaLogger.log(`Debug audio saved: ${filePath}`);
    }

    public async transcribeAttachment(
        audioBuffer: ArrayBuffer
    ): Promise<string | null> {
        return await this.transcribe(audioBuffer);
    }

    public async transcribe(audioBuffer: ArrayBuffer): Promise<string | null> {
        // if the audio buffer is less than .2 seconds, just return null
        if (audioBuffer.byteLength < 0.2 * 16000) {
            return null;
        }
        return new Promise((resolve) => {
            this.queue.push({ audioBuffer, resolve });
            if (!this.processing) {
                this.processQueue();
            }
        });
    }

    public async transcribeAttachmentLocally(
        audioBuffer: ArrayBuffer
    ): Promise<string | null> {
        return this.transcribeLocally(audioBuffer);
    }

    private async processQueue(): Promise<void> {
        // Exit if already processing or if the queue is empty
        if (this.processing || this.queue.length === 0) return;
        this.processing = true;

        while (this.queue.length > 0) {
            const { audioBuffer, resolve } = this.queue.shift()!;
            let result: string | null = null;

<<<<<<< HEAD
            /**
             *  If TRANSCRIPTION_PROVIDER is set, we use the new approach.
             *  Otherwise, we preserve the original fallback logic (Deepgram > OpenAI > Local).
             *  This ensures we don't break existing configurations where Deepgram is expected
             *  but TRANSCRIPTION_PROVIDER isn't set in the .env.
             */
            if (this.preferredProvider) {
                result = await this.transcribeUsingPreferredOrFallback(audioBuffer);
            } else {
                result = await this.transcribeUsingDefaultLogic(audioBuffer);
=======
            switch (this.transcriptionProvider) {
                case TranscriptionProvider.Deepgram:
                    result = await this.transcribeWithDeepgram(audioBuffer);
                    break;
                case TranscriptionProvider.OpenAI:
                    result = await this.transcribeWithOpenAI(audioBuffer);
                    break;
                default:
                    result = await this.transcribeLocally(audioBuffer);
                    break;
>>>>>>> 41b83b93
            }

            resolve(result);
        }

        this.processing = false;
    }

    /**
     * New approach (preferred provider + fallback).
     * This can still handle a missing provider setting gracefully.
     */
    private async transcribeUsingPreferredOrFallback(audioBuffer: ArrayBuffer): Promise<string | null> {
        let result: string | null = null;

        switch (this.preferredProvider) {
            case "deepgram":
                if (this.deepgram) {
                    result = await this.transcribeWithDeepgram(audioBuffer);
                    if (result) return result;
                }
            // fallback to openai
            case "openai":
                if (this.openai) {
                    result = await this.transcribeWithOpenAI(audioBuffer);
                    if (result) return result;
                }
            // fallback to local
            case "local":
            default:
                return await this.transcribeLocally(audioBuffer);
        }
    }

    /**
     * Original logic: Deepgram -> OpenAI -> Local
     * We keep it untouched for backward compatibility.
     */
    private async transcribeUsingDefaultLogic(audioBuffer: ArrayBuffer): Promise<string | null> {
        if (this.deepgram) {
            return await this.transcribeWithDeepgram(audioBuffer);
        } else if (this.openai) {
            return await this.transcribeWithOpenAI(audioBuffer);
        }
        return await this.transcribeLocally(audioBuffer);
    }

    private async transcribeWithDeepgram(
        audioBuffer: ArrayBuffer
    ): Promise<string | null> {
        const buffer = Buffer.from(audioBuffer);
        const response = await this.deepgram.listen.prerecorded.transcribeFile(
            buffer,
            {
                model: "nova-2",
                language: "en-US",
                smart_format: true,
            }
        );
        const result =
            response.result.results.channels[0].alternatives[0].transcript;
        return result;
    }

    private async transcribeWithOpenAI(
        audioBuffer: ArrayBuffer
    ): Promise<string | null> {
        elizaLogger.log("Transcribing audio with OpenAI...");

        try {
            await this.saveDebugAudio(audioBuffer, "openai_input_original");

            const convertedBuffer = await this.convertAudio(audioBuffer);

            await this.saveDebugAudio(
                convertedBuffer,
                "openai_input_converted"
            );

            const file = new File([convertedBuffer], "audio.wav", {
                type: "audio/wav",
            });

            const result = await this.openai!.audio.transcriptions.create({
                model: "whisper-1",
                language: "en",
                response_format: "text",
                file: file,
            });

            const trimmedResult = (result as any).trim();
            elizaLogger.log(`OpenAI speech to text result: "${trimmedResult}"`);

            return trimmedResult;
        } catch (error) {
            elizaLogger.error(
                "Error in OpenAI speech-to-text conversion:",
                error
            );
            if (error.response) {
                elizaLogger.error("Response data:", error.response.data);
                elizaLogger.error("Response status:", error.response.status);
                elizaLogger.error("Response headers:", error.response.headers);
            } else if (error.request) {
                elizaLogger.error("No response received:", error.request);
            } else {
                elizaLogger.error("Error setting up request:", error.message);
            }
            return null;
        }
    }

    public async transcribeLocally(
        audioBuffer: ArrayBuffer
    ): Promise<string | null> {
        try {
            elizaLogger.log("Transcribing audio locally...");

            await this.saveDebugAudio(audioBuffer, "local_input_original");

            const convertedBuffer = await this.convertAudio(audioBuffer);

            await this.saveDebugAudio(convertedBuffer, "local_input_converted");

            const tempWavFile = path.join(
                this.CONTENT_CACHE_DIR,
                `temp_${Date.now()}.wav`
            );
            fs.writeFileSync(tempWavFile, convertedBuffer);

            elizaLogger.debug(`Temporary WAV file created: ${tempWavFile}`);

            let output = await nodewhisper(tempWavFile, {
                modelName: "base.en",
                autoDownloadModelName: "base.en",
                verbose: false,
                removeWavFileAfterTranscription: false,
                withCuda: this.isCudaAvailable,
                whisperOptions: {
                    outputInText: true,
                    outputInVtt: false,
                    outputInSrt: false,
                    outputInCsv: false,
                    translateToEnglish: false,
                    wordTimestamps: false,
                    timestamps_length: 60,
                    // splitOnWord: true,
                },
            });

            output = output
                .split("\n")
                .map((line) => {
                    if (line.trim().startsWith("[")) {
                        const endIndex = line.indexOf("]");
                        return line.substring(endIndex + 1);
                    }
                    return line;
                })
                .join("\n");

            fs.unlinkSync(tempWavFile);

            if (!output || output.length < 5) {
                elizaLogger.log("Output is null or too short, returning null");
                return null;
            }
            return output;
        } catch (error) {
            elizaLogger.error(
                "Error in local speech-to-text conversion:",
                error
            );
            return null;
        }
    }
}<|MERGE_RESOLUTION|>--- conflicted
+++ resolved
@@ -33,68 +33,102 @@
     private DEBUG_AUDIO_DIR: string;
     private TARGET_SAMPLE_RATE = 16000; // Common sample rate for speech recognition
     private isCudaAvailable: boolean = false;
-    private transcriptionProvider: TranscriptionProvider;
+
+    /**
+     * CHANGED: We now use TranscriptionProvider instead of separate flags/strings.
+     * This allows us to handle character settings, env variables, and fallback logic.
+     */
+    private transcriptionProvider: TranscriptionProvider | null = null;
+
     private deepgram: DeepgramClient | null = null;
     private openai: OpenAI | null = null;
-<<<<<<< HEAD
-    private deepgram?: DeepgramClient;
-    private preferredProvider?: string; // "deepgram", "openai", "local"
-=======
->>>>>>> 41b83b93
-
+
+    /**
+     * We keep the queue and processing logic as is.
+     */
     private queue: { audioBuffer: ArrayBuffer; resolve: Function }[] = [];
     private processing: boolean = false;
 
+    /**
+     * CHANGED: initialize() now checks:
+     * 1) character.settings.transcription (if available and keys exist),
+     * 2) then the .env TRANSCRIPTION_PROVIDER,
+     * 3) then old fallback logic (Deepgram -> OpenAI -> local).
+     */
     async initialize(_runtime: IAgentRuntime): Promise<void> {
         this.runtime = _runtime;
 
-<<<<<<< HEAD
-        /**
-         *  We set preferredProvider only if TRANSCRIPTION_PROVIDER is defined.
-         *  The old logic remains in place (Deepgram > OpenAI > Local) for those
-         *  who haven't configured TRANSCRIPTION_PROVIDER yet.
-         *  This way, existing users relying on Deepgram without updating .env
-         *  won't have their workflow broken.
-         */
-        const provider = this.runtime.getSetting("TRANSCRIPTION_PROVIDER");
-        if (provider) {
-            this.preferredProvider = provider; // "deepgram", "openai", "local" ...
-        }
-
-        const deepgramKey = this.runtime.getSetting("DEEPGRAM_API_KEY");
-        this.deepgram = deepgramKey ? createClient(deepgramKey) : null;
-
-        const openaiKey = this.runtime.getSetting("OPENAI_API_KEY");
-        this.openai = openaiKey
-            ? new OpenAI({
-                apiKey: openaiKey,
-            })
-            : null;
-=======
-        let transcriptionProvider = TranscriptionProvider.Local;
-
-        switch (this.runtime.character.settings.transcription) {
-            case TranscriptionProvider.Deepgram: {
-                const deepgramKey = this.runtime.getSetting("DEEPGRAM_API_KEY");
-                if (deepgramKey) {
-                    this.deepgram = createClient(deepgramKey);
-                    transcriptionProvider = TranscriptionProvider.Deepgram;
+        // 1) Check character settings
+        let chosenProvider: TranscriptionProvider | null = null;
+        const charSetting = this.runtime.character?.settings?.transcription;
+
+        if (charSetting === TranscriptionProvider.Deepgram) {
+            const deepgramKey = this.runtime.getSetting("DEEPGRAM_API_KEY");
+            if (deepgramKey) {
+                this.deepgram = createClient(deepgramKey);
+                chosenProvider = TranscriptionProvider.Deepgram;
+            }
+        } else if (charSetting === TranscriptionProvider.OpenAI) {
+            const openaiKey = this.runtime.getSetting("OPENAI_API_KEY");
+            if (openaiKey) {
+                this.openai = new OpenAI({ apiKey: openaiKey });
+                chosenProvider = TranscriptionProvider.OpenAI;
+            }
+        } else if (charSetting === TranscriptionProvider.Local) {
+            chosenProvider = TranscriptionProvider.Local;
+        }
+
+        // 2) If not chosen from character, check .env
+        if (!chosenProvider) {
+            const envProvider = this.runtime.getSetting("TRANSCRIPTION_PROVIDER");
+            if (envProvider) {
+                switch (envProvider.toLowerCase()) {
+                    case "deepgram":
+                    {
+                        const dgKey = this.runtime.getSetting("DEEPGRAM_API_KEY");
+                        if (dgKey) {
+                            this.deepgram = createClient(dgKey);
+                            chosenProvider = TranscriptionProvider.Deepgram;
+                        }
+                    }
+                        break;
+                    case "openai":
+                    {
+                        const openaiKey = this.runtime.getSetting("OPENAI_API_KEY");
+                        if (openaiKey) {
+                            this.openai = new OpenAI({ apiKey: openaiKey });
+                            chosenProvider = TranscriptionProvider.OpenAI;
+                        }
+                    }
+                        break;
+                    case "local":
+                        chosenProvider = TranscriptionProvider.Local;
+                        break;
                 }
-                break;
-            }
-            case TranscriptionProvider.OpenAI: {
-                const openAIKey = this.runtime.getSetting("OPENAI_API_KEY");
-                if (openAIKey) {
-                    this.openai = new OpenAI({
-                        apiKey: openAIKey,
-                    });
-                    transcriptionProvider = TranscriptionProvider.OpenAI;
+            }
+        }
+
+        // 3) If still none, fallback to old logic: Deepgram -> OpenAI -> local
+        if (!chosenProvider) {
+            const deepgramKey = this.runtime.getSetting("DEEPGRAM_API_KEY");
+            if (deepgramKey) {
+                this.deepgram = createClient(deepgramKey);
+                chosenProvider = TranscriptionProvider.Deepgram;
+            } else {
+                const openaiKey = this.runtime.getSetting("OPENAI_API_KEY");
+                if (openaiKey) {
+                    this.openai = new OpenAI({ apiKey: openaiKey });
+                    chosenProvider = TranscriptionProvider.OpenAI;
+                } else {
+                    chosenProvider = TranscriptionProvider.Local;
                 }
-                break;
-            }
-        }
-        this.transcriptionProvider = transcriptionProvider;
->>>>>>> 41b83b93
+            }
+        }
+
+        this.transcriptionProvider = chosenProvider;
+
+        // Leave detectCuda as is.
+        this.detectCuda();
     }
 
     constructor() {
@@ -225,6 +259,9 @@
         return await this.transcribe(audioBuffer);
     }
 
+    /**
+     * If the audio buffer is too short, return null. Otherwise push to queue.
+     */
     public async transcribe(audioBuffer: ArrayBuffer): Promise<string | null> {
         // if the audio buffer is less than .2 seconds, just return null
         if (audioBuffer.byteLength < 0.2 * 16000) {
@@ -244,6 +281,9 @@
         return this.transcribeLocally(audioBuffer);
     }
 
+    /**
+     * CHANGED: processQueue() uses the final transcriptionProvider enum set in initialize().
+     */
     private async processQueue(): Promise<void> {
         // Exit if already processing or if the queue is empty
         if (this.processing || this.queue.length === 0) return;
@@ -253,18 +293,6 @@
             const { audioBuffer, resolve } = this.queue.shift()!;
             let result: string | null = null;
 
-<<<<<<< HEAD
-            /**
-             *  If TRANSCRIPTION_PROVIDER is set, we use the new approach.
-             *  Otherwise, we preserve the original fallback logic (Deepgram > OpenAI > Local).
-             *  This ensures we don't break existing configurations where Deepgram is expected
-             *  but TRANSCRIPTION_PROVIDER isn't set in the .env.
-             */
-            if (this.preferredProvider) {
-                result = await this.transcribeUsingPreferredOrFallback(audioBuffer);
-            } else {
-                result = await this.transcribeUsingDefaultLogic(audioBuffer);
-=======
             switch (this.transcriptionProvider) {
                 case TranscriptionProvider.Deepgram:
                     result = await this.transcribeWithDeepgram(audioBuffer);
@@ -274,8 +302,6 @@
                     break;
                 default:
                     result = await this.transcribeLocally(audioBuffer);
-                    break;
->>>>>>> 41b83b93
             }
 
             resolve(result);
@@ -285,34 +311,9 @@
     }
 
     /**
-     * New approach (preferred provider + fallback).
-     * This can still handle a missing provider setting gracefully.
-     */
-    private async transcribeUsingPreferredOrFallback(audioBuffer: ArrayBuffer): Promise<string | null> {
-        let result: string | null = null;
-
-        switch (this.preferredProvider) {
-            case "deepgram":
-                if (this.deepgram) {
-                    result = await this.transcribeWithDeepgram(audioBuffer);
-                    if (result) return result;
-                }
-            // fallback to openai
-            case "openai":
-                if (this.openai) {
-                    result = await this.transcribeWithOpenAI(audioBuffer);
-                    if (result) return result;
-                }
-            // fallback to local
-            case "local":
-            default:
-                return await this.transcribeLocally(audioBuffer);
-        }
-    }
-
-    /**
-     * Original logic: Deepgram -> OpenAI -> Local
-     * We keep it untouched for backward compatibility.
+     * Original logic from main is now handled by the final fallback in initialize().
+     * We'll keep transcribeUsingDefaultLogic() if needed by other code references,
+     * but it’s no longer invoked in the new flow.
      */
     private async transcribeUsingDefaultLogic(audioBuffer: ArrayBuffer): Promise<string | null> {
         if (this.deepgram) {
@@ -388,6 +389,10 @@
         }
     }
 
+    /**
+     * Local transcription with nodejs-whisper. We keep it as it was,
+     * just making sure to handle CUDA if available.
+     */
     public async transcribeLocally(
         audioBuffer: ArrayBuffer
     ): Promise<string | null> {
